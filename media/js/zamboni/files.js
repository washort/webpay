--- conflicted
+++ resolved
@@ -115,9 +115,6 @@
     };
 }
 
-<<<<<<< HEAD
-=======
-
 jQuery.fn.numberInput = function(increment) {
     this.each(function() {
         var $self = $(this);
@@ -167,7 +164,6 @@
     return this;
 };
 
->>>>>>> 179d6ce6
 function bind_viewer(nodes) {
     $.each(nodes, function(x) {
         nodes['$'+x] = $(nodes[x]);
